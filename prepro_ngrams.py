--- conflicted
+++ resolved
@@ -4,7 +4,7 @@
 from collections import defaultdict
 
 
-def precook(s, n=4, out=False):
+def precook(s, n=4):
     """
     Takes a string as input and returns an object that can be given to
     either cook_refs or cook_test. This is optional: cook_refs and cook_test
@@ -95,11 +95,7 @@
     # input json
     parser.add_argument('--caption_json', default='data/caption.json',
                         help='input json file to containing video captions')
-<<<<<<< HEAD
-    parser.add_argument('--info_json', default='data/info.json', help='output json file')
-=======
     parser.add_argument('--info_json', default='data/info.json', help='vocab info json file')
->>>>>>> 3bc63105
     parser.add_argument('--output_pkl', default='data/msr-all', help='output pickle file')
     args = parser.parse_args()
     params = vars(args)  # convert to ordinary dict
